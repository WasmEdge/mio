[package]
edition = "2018"
name = "mio_wasi"
# When releasing to crates.io:
# - Update CHANGELOG.md.
# - Create git tag
version       = "0.8.5"
license       = "MIT"
authors       = [
  "Carl Lerche <me@carllerche.com>",
  "Thomas de Zeeuw <thomasdezeeuw@gmail.com>",
  "Tokio Contributors <team@tokio.rs>",
  "Tricster <mediosrity@gmail.com>"
]
<<<<<<< HEAD
description   = "Lightweight non-blocking IO"
homepage      = "https://github.com/WasmEdge/mio"
repository    = "https://github.com/WasmEdge/mio"
=======
description   = "Lightweight non-blocking I/O."
homepage      = "https://github.com/tokio-rs/mio"
repository    = "https://github.com/tokio-rs/mio"
>>>>>>> 691112dc
readme        = "README.md"
keywords      = ["io", "async", "non-blocking", "wasi"]
categories    = ["asynchronous"]
include       = [
  "Cargo.toml",
  "LICENSE",
  "README.md",
  "CHANGELOG.md",
  "src/**/*.rs",
  "examples/**/*.rs",
]

[lib]
name = "mio"
path = "src/lib.rs"

# For documentation of features see the `mio::features` module.
[features]
# By default Mio only provides a shell implementation.
default = ["wasmedge", "os-poll", "net"]

# Enables the `Poll` and `Registry` types.
os-poll = []
# Enables additional OS specific extensions, e.g. Unix `pipe(2)`.
os-ext = [
  "os-poll",
  "windows-sys/Win32_System_Pipes",
  "windows-sys/Win32_Security",
]
# Enables `mio::net` module containing networking primitives.
net = []

wasmedge = ["wasmedge_wasi_socket"]

[dependencies]
log = "0.4.8"

[target.'cfg(unix)'.dependencies]
libc = "0.2.121"

[target.'cfg(windows)'.dependencies.windows-sys]
version = "0.45"
features = [
  "Win32_Foundation",                 # Basic types eg HANDLE
  "Win32_Networking_WinSock",         # winsock2 types/functions
  "Win32_Storage_FileSystem",         # Enables NtCreateFile
  "Win32_System_IO",                  # IO types like OVERLAPPED etc
  "Win32_System_WindowsProgramming",  # General future used for various types/funcs
]

[target.'cfg(target_os = "wasi")'.dependencies]
wasi = "0.11.0"
libc = "0.2.121"
wasmedge_wasi_socket = {version="0.4", optional = true, features = ["wasi_poll"]}

[dev-dependencies]
env_logger = { version = "0.8.4", default-features = false }
rand = "0.8"

[package.metadata.docs.rs]
all-features = true
rustdoc-args = ["--cfg", "docsrs"]
targets = [
  "aarch64-apple-ios",
  "aarch64-linux-android",
  "wasm32-wasi",
  "x86_64-apple-darwin",
  "x86_64-pc-windows-msvc",
  "x86_64-unknown-dragonfly",
  "x86_64-unknown-freebsd",
  "x86_64-unknown-illumos",
  "x86_64-unknown-linux-gnu",
  "x86_64-unknown-netbsd",
  "x86_64-unknown-openbsd",
]

[package.metadata.playground]
features = ["os-poll", "os-ext", "net"]

[[example]]
name = "tcp_server"
required-features = ["os-poll", "net"]

[[example]]
name = "tcp_listenfd_server"
required-features = ["os-poll", "net"]

[[example]]
name = "udp_server"
required-features = ["os-poll", "net"]<|MERGE_RESOLUTION|>--- conflicted
+++ resolved
@@ -12,15 +12,9 @@
   "Tokio Contributors <team@tokio.rs>",
   "Tricster <mediosrity@gmail.com>"
 ]
-<<<<<<< HEAD
 description   = "Lightweight non-blocking IO"
 homepage      = "https://github.com/WasmEdge/mio"
 repository    = "https://github.com/WasmEdge/mio"
-=======
-description   = "Lightweight non-blocking I/O."
-homepage      = "https://github.com/tokio-rs/mio"
-repository    = "https://github.com/tokio-rs/mio"
->>>>>>> 691112dc
 readme        = "README.md"
 keywords      = ["io", "async", "non-blocking", "wasi"]
 categories    = ["asynchronous"]
